--- conflicted
+++ resolved
@@ -1,10 +1,6 @@
 [package]
 name = "neat-gru"
-<<<<<<< HEAD
-version = "1.1.1"
-=======
 version = "1.4.0"
->>>>>>> bf9da402
 authors = ["sakex <alexandre@senges.ch>"]
 edition = "2018"
 description = "NEAT algorithm with GRU gates"
@@ -30,15 +26,9 @@
 numeric_literals = "0.2.0"
 rayon = "1.5.3"
 itertools = "0.10.1"
-<<<<<<< HEAD
-async-trait = "0.1.57"
-futures = { version = "0.3.23", optional = true }
-tokio = { version = "1.20", optional = true, features = ["sync", "rt", "macros", "time"] }
-=======
 async-trait = "0.1.51"
 log = "0.4.17"
 tempdir = "0.3.7"
->>>>>>> bf9da402
 
 [dev-dependencies]
 criterion = "0.4.0"
